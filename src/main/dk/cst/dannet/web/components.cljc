--- conflicted
+++ resolved
@@ -10,10 +10,6 @@
             [ont-app.vocabulary.core :as voc]
             [ont-app.vocabulary.lstr :as lstr]
             [nextjournal.markdown :as md]
-<<<<<<< HEAD
-            [shadow.resource :as sr]
-=======
->>>>>>> 73e94c75
             #?(:clj [better-cond.core :refer [cond]])
             #?(:clj [clojure.core.memoize :as memo])
             #?(:cljs [reagent.cookies :as cookie])
