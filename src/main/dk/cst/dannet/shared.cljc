--- conflicted
+++ resolved
@@ -28,21 +28,10 @@
      ([k v]
       (cookie/set! k (js/encodeURIComponent v) cookie-opts))))
 
-<<<<<<< HEAD
-;; TODO: add try-catch for EDN fail
-=======
->>>>>>> 73e94c75
 (defn get-cookie
   "Cross-compatible way to get cookie `k` from `request`."
   #?(:clj
      ([request k]
-<<<<<<< HEAD
-      (some-> request
-              :cookies
-              (get (name k))
-              :value
-              (edn/read-string)))
-=======
       (try
         (some-> request
                 :cookies
@@ -50,7 +39,6 @@
                 :value
                 (edn/read-string))
         (catch Exception e nil)))
->>>>>>> 73e94c75
      :cljs
      ([k]
       (some-> (cookie/get-raw k)
